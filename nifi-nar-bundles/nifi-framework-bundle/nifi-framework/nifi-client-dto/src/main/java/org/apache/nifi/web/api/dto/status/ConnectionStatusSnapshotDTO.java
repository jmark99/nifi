/*
 * Licensed to the Apache Software Foundation (ASF) under one or more
 * contributor license agreements.  See the NOTICE file distributed with
 * this work for additional information regarding copyright ownership.
 * The ASF licenses this file to You under the Apache License, Version 2.0
 * (the "License"); you may not use this file except in compliance with
 * the License.  You may obtain a copy of the License at
 *
 *     http://www.apache.org/licenses/LICENSE-2.0
 *
 * Unless required by applicable law or agreed to in writing, software
 * distributed under the License is distributed on an "AS IS" BASIS,
 * WITHOUT WARRANTIES OR CONDITIONS OF ANY KIND, either express or implied.
 * See the License for the specific language governing permissions and
 * limitations under the License.
 */
package org.apache.nifi.web.api.dto.status;

import io.swagger.annotations.ApiModelProperty;

import javax.xml.bind.annotation.XmlType;

/**
 * DTO for serializing the status of a connection.
 */
@XmlType(name = "connectionStatusSnapshot")
public class ConnectionStatusSnapshotDTO implements Cloneable {

    private String id;
    private String groupId;
    private String name;

    private String sourceId;
    private String sourceName;
    private String destinationId;
    private String destinationName;
<<<<<<< HEAD

    private String timeToOverflow;

=======
    private ConnectionStatusPredictionsSnapshotDTO predictions;
>>>>>>> c721a9ee
    private Integer flowFilesIn = 0;
    private Long bytesIn = 0L;
    private String input;
    private Integer flowFilesOut = 0;
    private Long bytesOut = 0L;
    private String output;
    private Integer flowFilesQueued = 0;
    private Long bytesQueued = 0L;
    private String queued;
    private String queuedSize;
    private String queuedCount;
    private Integer percentUseCount;
    private Integer percentUseBytes;
    private Long timeToFailureBytes = 0L;
    private Long timeToFailureCount = 0L;

    /* getters / setters */
    /**
     * @return The connection id
     */
    @ApiModelProperty("The id of the connection.")
    public String getId() {
        return id;
    }

    public void setId(String id) {
        this.id = id;
    }

    /**
     * @return the ID of the Process Group to which this connection belongs.
     */
    @ApiModelProperty("The id of the process group the connection belongs to.")
    public String getGroupId() {
        return groupId;
    }

    public void setGroupId(final String groupId) {
        this.groupId = groupId;
    }

    /**
     * @return name of this connection
     */
    @ApiModelProperty("The name of the connection.")
    public String getName() {
        return name;
    }

    public void setName(String name) {
        this.name = name;
    }

    /**
     * @return total count of flow files that are queued
     */
    @ApiModelProperty("The number of flowfiles that are queued, pretty printed.")
    public String getQueuedCount() {
        return queuedCount;
    }

    public void setQueuedCount(String queuedCount) {
        this.queuedCount = queuedCount;
    }

    /**
     * @return Time in seconds to count overflow
     */
    @ApiModelProperty("The estimated time in seconds until the flowfile count exceeds the "
        + "connection queue buffer")
    public Long getTimeToFailureCount() {
        return timeToFailureCount;
    }

    public void setTimeToFailureCount(Long timeToFailureCount) {
        this.timeToFailureCount = timeToFailureCount;
    }

    /**
     * @return Time in seconds to byte overflow
     */
    @ApiModelProperty("The estimated time in seconds until the byte size exceeds the connection "
        + "queue buffer")
    public Long getTimeToFailureBytes() {
        return timeToFailureBytes;
    }

    public void setTimeToFailureBytes(Long timeToFailureBytes) {
        this.timeToFailureBytes = timeToFailureBytes;
    }

    /**
     * @return total size of flow files that are queued
     */
    @ApiModelProperty("The total size of flowfiles that are queued formatted.")
    public String getQueuedSize() {
        return queuedSize;
    }


    public void setInput(String input) {
        this.input = input;
    }

    public void setOutput(String output) {
        this.output = output;
    }

    public void setQueued(String queued) {
        this.queued = queued;
    }

    public void setQueuedSize(String queuedSize) {
        this.queuedSize = queuedSize;
    }

    /**
     * @return The total count and size of queued flow files
     */
    @ApiModelProperty("The total count and size of queued flowfiles formatted.")
    public String getQueued() {
        return queued;
    }


    /**
     * @return id of the source of this connection
     */
    @ApiModelProperty("The id of the source of the connection.")
    public String getSourceId() {
        return sourceId;
    }

    public void setSourceId(String sourceId) {
        this.sourceId = sourceId;
    }

    /**
     * @return name of the source of this connection
     */
    @ApiModelProperty("The name of the source of the connection.")
    public String getSourceName() {
        return sourceName;
    }

    public void setSourceName(String sourceName) {
        this.sourceName = sourceName;
    }

    /**
     * @return id of the destination of this connection
     */
    @ApiModelProperty("The id of the destination of the connection.")
    public String getDestinationId() {
        return destinationId;
    }

    public void setDestinationId(String destinationId) {
        this.destinationId = destinationId;
    }

    /**
     * @return name of the destination of this connection
     */
    @ApiModelProperty("The name of the destination of the connection.")
    public String getDestinationName() {
        return destinationName;
    }

    public void setDestinationName(String destinationName) {
        this.destinationName = destinationName;
    }

    /**
     * @return predictions for this connection
     */
    @ApiModelProperty("Predictions, if available, for this connection (null if not available)")
    public ConnectionStatusPredictionsSnapshotDTO getPredictions() {
        return predictions;
    }

    public void setPredictions(ConnectionStatusPredictionsSnapshotDTO predictions) {
        this.predictions = predictions;
    }

    /**
     * @return input for this connection
     */
    @ApiModelProperty("The input count/size for the connection in the last 5 minutes, pretty printed.")
    public String getInput() {
        return input;
    }

    @ApiModelProperty("The estimated time before the connection queue fills in hh:mm:ss format")
    public String getTimeToOverflow() {
        return timeToOverflow;
    }

    public void setTimeToOverflow(String timeToOverflow) {
        this.timeToOverflow = timeToOverflow;
    }

    /**
     * @return output for this connection
     */
    @ApiModelProperty("The output count/sie for the connection in the last 5 minutes, pretty printed.")
    public String getOutput() {
        return output;
    }


    @ApiModelProperty("The number of FlowFiles that have come into the connection in the last 5 minutes.")
    public Integer getFlowFilesIn() {
        return flowFilesIn;
    }

    public void setFlowFilesIn(Integer flowFilesIn) {
        this.flowFilesIn = flowFilesIn;
    }

    @ApiModelProperty("The size of the FlowFiles that have come into the connection in the last 5 minutes.")
    public Long getBytesIn() {
        return bytesIn;
    }

    public void setBytesIn(Long bytesIn) {
        this.bytesIn = bytesIn;
    }

    @ApiModelProperty("The number of FlowFiles that have left the connection in the last 5 minutes.")
    public Integer getFlowFilesOut() {
        return flowFilesOut;
    }

    public void setFlowFilesOut(Integer flowFilesOut) {
        this.flowFilesOut = flowFilesOut;
    }

    @ApiModelProperty("The number of bytes that have left the connection in the last 5 minutes.")
    public Long getBytesOut() {
        return bytesOut;
    }

    public void setBytesOut(Long bytesOut) {
        this.bytesOut = bytesOut;
    }

    @ApiModelProperty("The number of FlowFiles that are currently queued in the connection.")
    public Integer getFlowFilesQueued() {
        return flowFilesQueued;
    }

    public void setFlowFilesQueued(Integer flowFilesQueued) {
        this.flowFilesQueued = flowFilesQueued;
    }

    @ApiModelProperty("The size of the FlowFiles that are currently queued in the connection.")
    public Long getBytesQueued() {
        return bytesQueued;
    }

    public void setBytesQueued(Long bytesQueued) {
        this.bytesQueued = bytesQueued;
    }

    @ApiModelProperty("Connection percent use regarding queued flow files count and backpressure threshold if configured.")
    public Integer getPercentUseCount() {
        return percentUseCount;
    }

    public void setPercentUseCount(Integer percentUseCount) {
        this.percentUseCount = percentUseCount;
    }

    @ApiModelProperty("Connection percent use regarding queued flow files size and backpressure threshold if configured.")
    public Integer getPercentUseBytes() {
        return percentUseBytes;
    }

    public void setPercentUseBytes(Integer percentUseBytes) {
        this.percentUseBytes = percentUseBytes;
    }

    @Override
    public ConnectionStatusSnapshotDTO clone() {
        final ConnectionStatusSnapshotDTO other = new ConnectionStatusSnapshotDTO();
        other.setDestinationId(getDestinationId());
        other.setDestinationName(getDestinationName());
        other.setGroupId(getGroupId());
        other.setId(getId());
        other.setName(getName());
        other.setSourceId(getSourceId());
        other.setSourceName(getSourceName());

        if (predictions != null) {
            other.setPredictions(predictions.clone());
        }

        other.setFlowFilesIn(getFlowFilesIn());
        other.setBytesIn(getBytesIn());
        other.setInput(getInput());
        other.setFlowFilesOut(getFlowFilesOut());
        other.setBytesOut(getBytesOut());
        other.setOutput(getOutput());
        other.setFlowFilesQueued(getFlowFilesQueued());
        other.setBytesQueued(getBytesQueued());
        other.setQueued(getQueued());
        other.setQueuedCount(getQueuedCount());
        other.setQueuedSize(getQueuedSize());
        other.setPercentUseBytes(getPercentUseBytes());
        other.setPercentUseCount(getPercentUseCount());
        other.setTimeToFailureBytes(getTimeToFailureBytes());
        other.setTimeToFailureCount(getTimeToFailureCount());
        other.setTimeToOverflow(getTimeToOverflow());

        return other;
    }
}<|MERGE_RESOLUTION|>--- conflicted
+++ resolved
@@ -34,13 +34,8 @@
     private String sourceName;
     private String destinationId;
     private String destinationName;
-<<<<<<< HEAD
-
     private String timeToOverflow;
-
-=======
     private ConnectionStatusPredictionsSnapshotDTO predictions;
->>>>>>> c721a9ee
     private Integer flowFilesIn = 0;
     private Long bytesIn = 0L;
     private String input;
