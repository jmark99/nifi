--- conflicted
+++ resolved
@@ -854,16 +854,12 @@
                 sortable: true,
                 resizable: true,
                 formatter: nfCommon.genericValueFormatter
-<<<<<<< HEAD
             },
             inputColumn,
             queueColumn,
             backpressureColumn,
             outputColumn,
             overflowColumn
-=======
-            }
->>>>>>> c721a9ee
         ];
 
         // add an action column if appropriate
@@ -2380,7 +2376,6 @@
                     var bPercentUseDataSize = nfCommon.isDefinedAndNotNull(b['percentUseBytes']) ? b['percentUseBytes'] : -1;
                     return aPercentUseDataSize - bPercentUseDataSize;
                 }
-<<<<<<< HEAD
             } else if (sortDetails.columnId === 'overflow') {
                 var mod = sortState[tableId].count % 4;
                 if (mod < 2) {
@@ -2394,7 +2389,6 @@
                     var bSizeDuration = nfCommon.parseDuration(b['timeToFailureBytes']);
                     return aSizeDuration - bSizeDuration;
                 }
-=======
             } else if (sortDetails.columnId === 'backpressurePrediction') {
                 // if the connection is at backpressure currently, "now" displays and not the estimate. Should account for that when sorting.
                 var aMaxCurrentUsage = Math.max(_.get(a, 'percentUseBytes', 0), _.get(a, 'percentUseCount', 0));
@@ -2411,7 +2405,6 @@
                 }
 
                 return aMinTime - bMinTime;
->>>>>>> c721a9ee
             } else if (sortDetails.columnId === 'sent' || sortDetails.columnId === 'received' || sortDetails.columnId === 'input' || sortDetails.columnId === 'output' || sortDetails.columnId === 'transferred') {
                 var aSplit = a[sortDetails.columnId].split(/\(([^)]+)\)/);
                 var bSplit = b[sortDetails.columnId].split(/\(([^)]+)\)/);
@@ -2465,14 +2458,11 @@
         $('#' + tableId + ' span.queued-size-title').removeClass('sorted');
         $('#' + tableId + ' span.backpressure-object-title').removeClass('sorted');
         $('#' + tableId + ' span.backpressure-data-size-title').removeClass('sorted');
-<<<<<<< HEAD
         $('#' + tableId + ' span.overflow-count-title').removeClass('sorted');
         $('#' + tableId + ' span.overflow-data-size-title').removeClass('sorted');
-=======
         $('#' + tableId + ' span.backpressure-prediction-object-title').removeClass('sorted');
         $('#' + tableId + ' span.backpressure-prediction-data-size-title').removeClass('sorted');
         $('#' + tableId + ' span.backpressure-prediction-time-title').removeClass('sorted');
->>>>>>> c721a9ee
         $('#' + tableId + ' span.input-title').removeClass('sorted');
         $('#' + tableId + ' span.input-size-title').removeClass('sorted');
         $('#' + tableId + ' span.output-title').removeClass('sorted');
@@ -2900,15 +2890,11 @@
                         queuedSize: snapshot.queuedSize,
                         percentUseCount: snapshot.percentUseCount,
                         percentUseBytes: snapshot.percentUseBytes,
-<<<<<<< HEAD
-                        output: snapshot.output,
                         timeToOverflow: snapshot.timeToOverflow,
                         timeToFailureCount: snapshot.timeToFailureCount,
-                        timeToFailureBytes: snapshot.timeToFailureBytes
-=======
+                        timeToFailureBytes: snapshot.timeToFailureBytes,
                         predictions: snapshot.predictions,
                         output: snapshot.output
->>>>>>> c721a9ee
                     });
                 });
 
